<<<<<<< HEAD
from core.const import log
=======
from slugify import SLUG_OK, slugify
from core import const
>>>>>>> 0cd85b59

try:
    from slugify import SLUG_OK, slugify
except ImportError:
    log.warning('Remove any other slugifies and install unicode-slugify')

import os

log = const.log

formats = { 0  : 'track_name',
            1  : 'artist',
            2  : 'album',
            3  : 'album_artist',
            4  : 'genre',
            5  : 'disc_number',
            6  : 'duration',
            7  : 'year',
            8  : 'original_date',
            9  : 'track_number',
            10 : 'total_tracks',
            11 : 'isrc' }


def input_link(links):
    """ Let the user input a choice. """
    while True:
        try:
            log.info('Choose your number:')
            the_chosen_one = int(input('> '))
            if 1 <= the_chosen_one <= len(links):
                return links[the_chosen_one - 1]
            elif the_chosen_one == 0:
                return None
            else:
                log.warning('Choose a valid number!')
        except ValueError:
            log.warning('Choose a valid number!')


def trim_song(text_file):
    """ Remove the first song from file. """
    with open(text_file, 'r') as file_in:
        data = file_in.read().splitlines(True)
    with open(text_file, 'w') as file_out:
        file_out.writelines(data[1:])


def is_spotify(raw_song):
    """ Check if the input song is a Spotify link. """
    status = len(raw_song) == 22 and raw_song.replace(" ", "%20") == raw_song
    status = status or raw_song.find('spotify') > -1
    return status


def is_youtube(raw_song):
    """ Check if the input song is a YouTube link. """
    status = len(raw_song) == 11 and raw_song.replace(" ", "%20") == raw_song
    status = status and not raw_song.lower() == raw_song
    status = status or 'youtube.com/watch?v=' in raw_song
    return status


def generate_songname(file_format, tags):
    """ Generate a string of the format '[artist] - [song]' for the given spotify song. """
    format_tags = dict(formats)
    format_tags[0]  = tags['name']
    format_tags[1]  = tags['artists'][0]['name']
    format_tags[2]  = tags['album']['name']
    format_tags[3]  = tags['artists'][0]['name']
    format_tags[4]  = tags['genre']
    format_tags[5]  = tags['disc_number']
    format_tags[6]  = tags['duration']
    format_tags[7]  = tags['year']
    format_tags[8]  = tags['release_date']
    format_tags[9]  = tags['track_number']
    format_tags[10] = tags['total_tracks']
    format_tags[11] = tags['external_ids']['isrc']

    for x in formats:
        file_format = file_format.replace('{' + formats[x] + '}',
                                          str(format_tags[x]))

    if const.args.no_spaces:
        file_format = file_format.replace(' ', '_')

    return file_format


def sanitize_title(title):
    """ Generate filename of the song to be downloaded. """
    # slugify removes any special characters
    title = slugify(title, ok='-_()[]{}\/', lower=False,
                    spaces=(not const.args.no_spaces))
    return title


def filter_path(path):
    if not os.path.exists(path):
        os.makedirs(path)
    for temp in os.listdir(path):
        if temp.endswith('.temp'):
            os.remove(os.path.join(path, temp))


def videotime_from_seconds(time):
    if time < 60:
        return str(time)
    if time < 3600:
        return '{}:{}'.format(str(time // 60), str(time % 60).zfill(2))

    return '{}:{}:{}'.format(str(time // 60),
                             str((time % 60) // 60).zfill(2),
                             str((time % 60) % 60).zfill(2))<|MERGE_RESOLUTION|>--- conflicted
+++ resolved
@@ -1,9 +1,5 @@
-<<<<<<< HEAD
-from core.const import log
-=======
 from slugify import SLUG_OK, slugify
 from core import const
->>>>>>> 0cd85b59
 
 try:
     from slugify import SLUG_OK, slugify
