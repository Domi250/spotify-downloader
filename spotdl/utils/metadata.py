"""
Module for embedding metadata into audio files using Mutagen.

```python
embed_metadata(
    output_file=Path("test.mp3"),
    song=song_object,
    file_format="mp3",
)
```
"""

import base64

from pathlib import Path
from typing import Any, Dict, Optional, Union
from urllib.request import urlopen

from mutagen._file import File
from mutagen.oggopus import OggOpus
from mutagen.mp4 import MP4, MP4Cover
from mutagen.flac import Picture, FLAC
from mutagen.oggvorbis import OggVorbis
<<<<<<< HEAD
from mutagen.easyid3 import EasyID3, ID3
from mutagen.mp3 import ID3FileType
from mutagen.id3 import APIC as AlbumCover, USLT, COMM as Comment, ID3NoHeaderError, WOAS
=======
from mutagen.easyid3 import EasyID3
from mutagen.id3 import ID3, ID3FileType
from mutagen.id3._frames import APIC as AlbumCover, USLT, COMM as Comment
from mutagen.id3._util import ID3NoHeaderError
>>>>>>> 12c09eab

from spotdl.utils.search import get_search_results
from spotdl.types import Song


class MetadataError(Exception):
    """
    Base class for all exceptions related to metadata and id3 embedding.
    """


# Apple has specific tags - see mutagen docs -
# http://mutagen.readthedocs.io/en/latest/api/mp4.html
M4A_TAG_PRESET = {
    "album": "\xa9alb",
    "artist": "\xa9ART",
    "date": "\xa9day",
    "title": "\xa9nam",
    "year": "\xa9day",
    "originaldate": "purd",
    "comment": "\xa9cmt",
    "group": "\xa9grp",
    "writer": "\xa9wrt",
    "genre": "\xa9gen",
    "tracknumber": "trkn",
    "albumartist": "aART",
    "discnumber": "disk",
    "cpil": "cpil",
    "albumart": "covr",
    "encodedby": "\xa9too",
    "copyright": "cprt",
    "tempo": "tmpo",
    "lyrics": "\xa9lyr",
    "explicit": "rtng",
}

TAG_PRESET = {key: key for key in M4A_TAG_PRESET}


def set_id3_mp3(output_file: Path, song: Song):
    """
    Set ID3 tags for MP3 files.

    ### Arguments
    - output_file: Path to the output file.
    - song: Song object.
    """

    try:
        audio_file: Union[EasyID3, ID3FileType] = EasyID3(str(output_file.resolve()))
    except ID3NoHeaderError as exc:
        unknown_file: Optional[ID3FileType] = File(
            str(output_file.resolve()), easy=True
        )

        if unknown_file is None:
            raise MetadataError("Unable to load file.") from exc

        unknown_file.add_tags()
        audio_file = unknown_file

    # TODO This code is partially redundant
    # The "comment" tag from the old file (output_file) should be saved, not thrown away, since it saves the download_url.
    # Yet, this happens for "download --overwrite metadata" and is a bug.
    # The lines below remembers the download_url from the "comment" of the output file, therefore fixing it.
    # However, this is quite redundant since it temporarily creates a new audio_file, just like ~10 lines above - the
    # difference is that it's not an EasyID3 audio_file.
    if not song.download_url:
        ID3_audio_file = find_song(output_file)
        song.download_url = ID3_audio_file.download_url
    ###

    audio_file.delete()

    audio_file["title"] = song.name
    audio_file["titlesort"] = song.name
    audio_file["tracknumber"] = [song.track_number, song.tracks_count]
    audio_file["discnumber"] = [song.disc_number, song.disc_count]
    audio_file["artist"] = song.artists
    audio_file["album"] = song.album_name
    audio_file["albumartist"] = song.album_artist
    audio_file["date"] = song.date
    audio_file["originaldate"] = song.date
    audio_file["encodedby"] = song.publisher
    if song.copyright_text:
        audio_file["copyright"] = song.copyright_text

    genres = song.genres
    if len(genres) > 0:
        audio_file["genre"] = genres[0]

    audio_file.save(v2_version=3)

    temp_audio_file: ID3 = ID3(str(output_file.resolve()))
    if song.cover_url:
        with urlopen(song.cover_url) as raw_album_art:
            temp_audio_file["APIC"] = AlbumCover(
                encoding=3,
                mime="image/jpeg",
                type=3,
                desc="Cover",
                data=raw_album_art.read(),
            )

    if song.lyrics:
        temp_audio_file["USLT::'eng'"] = USLT(
            encoding=3, lang="eng", desc="desc", text=song.lyrics
        )

    if song.download_url:
        temp_audio_file.add(WOAS(url=(song.download_url)))

    # Add YouTubeURL|SpotifyURL as Comment
    if song.download_url or song.url:
        url_info = str(song.download_url or "") + "|" + str(song.url or "")
        temp_audio_file.add(Comment(encoding=3, text=url_info))

    temp_audio_file.save(v2_version=3)


def set_id3_m4a(output_file: Path, song: Song):
    """
    Set ID3 tags for M4A files.

    ### Arguments
    - output_file: Path to the output file.
    - song: Song object.
    """

    audio_file = MP4(str(output_file.resolve()))

    audio_file = _embed_basic_metadata(audio_file, song, "m4a", M4A_TAG_PRESET)

    audio_file[M4A_TAG_PRESET["year"]] = str(song.year)
    audio_file[M4A_TAG_PRESET["explicit"]] = (4 if song.explicit is True else 2,)

    if song.lyrics:
        audio_file[M4A_TAG_PRESET["lyrics"]] = song.lyrics

    if song.cover_url:
        try:
            with urlopen(song.cover_url) as raw_album_art:
                audio_file[M4A_TAG_PRESET["albumart"]] = [
                    MP4Cover(
                        raw_album_art.read(),
                        imageformat=MP4Cover.FORMAT_JPEG,
                    )
                ]
        except IndexError:
            pass

    # If file doesn't have a comment yet, create one in the from of YouTubeURL|SpotifyURL
    if not audio_file.get(M4A_TAG_PRESET["comment"]):

        if song.download_url or song.url:
            url_info = str(song.download_url or "") + "|" + str(song.url or "")
            audio_file[M4A_TAG_PRESET["comment"]] = url_info

    audio_file.save()


def set_id3_flac(output_file: Path, song: Song):
    """
    Set ID3 tags for FLAC files.

    ### Arguments
    - output_file: Path to the output file.
    - song: Song object.
    """

    audio_file = FLAC(str(output_file.resolve()))

    audio_file = _embed_basic_metadata(audio_file, song, "flac")
    audio_file = _embed_ogg_metadata(audio_file, song)
    audio_file = _embed_cover(audio_file, song, "flac")

    audio_file.save()


def set_id3_opus(output_file: Path, song: Song):
    """
    Set ID3 tags for Opus files.

    ### Arguments
    - output_file: Path to the output file.
    - song: Song object.
    """

    audio_file = OggOpus(str(output_file.resolve()))

    audio_file = _embed_basic_metadata(audio_file, song, "opus")
    audio_file = _embed_ogg_metadata(audio_file, song)
    audio_file = _embed_cover(audio_file, song, "opus")

    audio_file.save()


def set_id3_ogg(output_file: Path, song: Song):
    """
    Set ID3 tags for OGG files.

    ### Arguments
    - output_file: Path to the output file.
    - song: Song object.
    """

    audio_file = OggVorbis(str(output_file.resolve()))

    audio_file = _embed_basic_metadata(audio_file, song, "ogg")
    audio_file = _embed_ogg_metadata(audio_file, song)
    audio_file = _embed_cover(audio_file, song, "ogg")

    audio_file.save()


def _embed_basic_metadata(audio_file, song: Song, encoding, preset=TAG_PRESET):
    """
    Embed basic metadata into the audio file.

    ### Arguments
    - audio_file: Mutagen audio file object.
    - song: Song object.
    - encoding: Encoding of the audio file.
    - preset: Preset of the audio file.

    ### Returns
    - Modified audio_file object.
    """

    album_name = song.album_name
    if album_name:
        audio_file[preset["album"]] = album_name

    audio_file[preset["artist"]] = song.artist
    audio_file[preset["albumartist"]] = song.artist
    audio_file[preset["title"]] = song.name
    audio_file[preset["date"]] = song.date
    audio_file[preset["originaldate"]] = song.date

    if len(song.genres) > 0:
        audio_file[preset["genre"]] = song.genres[0]

    if song.copyright_text:
        audio_file[preset["copyright"]] = song.copyright_text

    if encoding in ["flac", "ogg", "opus"]:
        zfilled_disc_number = str(song.disc_number).zfill(len(str(song.disc_count)))
        audio_file[preset["discnumber"]] = zfilled_disc_number
    else:
        audio_file[preset["discnumber"]] = [(song.disc_number, song.disc_count)]

    if encoding in ["flac", "ogg", "opus"]:
        zfilled_track_number = str(song.track_number).zfill(len(str(song.tracks_count)))
        audio_file[preset["tracknumber"]] = zfilled_track_number
    else:
        audio_file[preset["tracknumber"]] = [(song.track_number, song.tracks_count)]

    if encoding == "m4a":
        audio_file[preset["encodedby"]] = song.publisher

    return audio_file


def _embed_ogg_metadata(audio_file, song: Song):
    """
    Embed basic metadata into the ogg file.

    ### Arguments
    - audio_file: Mutagen audio file object.
    - song: Song object.

    ### Returns
    - Modified audio_file object.
    """

    audio_file["year"] = str(song.year)

    if song.lyrics:
        audio_file["lyrics"] = song.lyrics

    # If file doesn't have a comment yet, create one in the from of YouTubeURL|SpotifyURL
    if not audio_file.get("comment"):
        if song.download_url or song.url:
            url_info = str(song.download_url or "") + "|" + str(song.url or "")
            audio_file["comment"] = url_info

    return audio_file


def _embed_cover(audio_file, song: Song, encoding: str):
    """
    Embed cover into the audio file.

    ### Arguments
    - audio_file: Mutagen audio file object.
    - song: Song object.
    - encoding: Encoding of the audio file.

    ### Returns
    - Modified audio_file object.
    """

    if song.cover_url is None:
        return audio_file

    image = Picture()
    image.type = 3
    image.desc = "Cover"
    image.mime = "image/jpeg"

    with urlopen(song.cover_url) as raw_album_art:
        image.data = raw_album_art.read()

    if encoding == "flac":
        audio_file.add_picture(image)
    elif encoding in ["ogg", "opus"]:
        image_data = image.write()
        encoded_data = base64.b64encode(image_data)
        vcomment_value = encoded_data.decode("ascii")
        audio_file["metadata_block_picture"] = [vcomment_value]

    return audio_file


AVAILABLE_FORMATS = {
    "mp3": set_id3_mp3,
    "flac": set_id3_flac,
    "opus": set_id3_opus,
    "ogg": set_id3_ogg,
    "m4a": set_id3_m4a,
}


def embed_metadata(output_file: Path, song: Song, file_format: str) -> None:
    """
    Embeds metadata into the output file.

    ### Arguments
    - output_file: Path to the output file.
    - song: Song object.
    - file_format: File format of the output file.
    """

    function = AVAILABLE_FORMATS.get(file_format)
    if function:
        function(output_file, song)


def get_song_metadata(path: Path) -> Optional[Dict[str, Any]]:
    """
    Get song metadata.

    ### Arguments
    - path: Path to the song.

    ### Returns
    - Tuple containing the song name and a dict with other metadata.

    ### Raises
    - OSError: If the file is not found.
    - MetadataError: If the file is not a valid audio file.
    """

    if path.exists() is False:
        raise OSError(f"File not found: {path}")

    audio_file = File(str(path.resolve()), easy=True)

    if audio_file is None or audio_file == {}:
        return None

    song_meta = {}
    for key in TAG_PRESET:
        song_meta[key] = audio_file.get(key)

    if path.suffix == ".mp3":
        song_meta["lyrics"] = audio_file.get("USLT::'eng'")

    return song_meta


def find_song(path: Path) -> Song:
    """
    Matches an audio file with a spotify URL in order to create a Song object.

    ### Arguments
    - path: The path to the audio file.

    ### Returns
    - The Song object.
    """

    download_url = ""

    if path.exists() is False:
        raise OSError(f"File not found: {path}")
    audio_file = File(str(path.resolve()), easy_id3=False)

    # Try to match song by URL
    if audio_file.get("COMM::XXX") is not None:
        comment = str(audio_file.get("COMM::XXX"))

        # Resolve "comment" tag and remember it
        url = ""
        if "|" in comment:
            download_url, url = comment.split("|", 1)
        else:
            download_url = comment

        if url:
            # Remove 's' from https://
            if url[4] == 's':
                url = url.replace('s', '', 1)

            try:
                song = Song.from_url(url)
                song.download_url = download_url
                return song
            except Exception:
                pass

    # Matching by URL didn't work, match song by name
    song = get_search_results(str(path).rsplit(".", 1)[0])[0]
    if download_url:
        song.download_url = download_url
    return song<|MERGE_RESOLUTION|>--- conflicted
+++ resolved
@@ -21,16 +21,10 @@
 from mutagen.mp4 import MP4, MP4Cover
 from mutagen.flac import Picture, FLAC
 from mutagen.oggvorbis import OggVorbis
-<<<<<<< HEAD
-from mutagen.easyid3 import EasyID3, ID3
-from mutagen.mp3 import ID3FileType
-from mutagen.id3 import APIC as AlbumCover, USLT, COMM as Comment, ID3NoHeaderError, WOAS
-=======
 from mutagen.easyid3 import EasyID3
 from mutagen.id3 import ID3, ID3FileType
-from mutagen.id3._frames import APIC as AlbumCover, USLT, COMM as Comment
+from mutagen.id3._frames import APIC as AlbumCover, USLT, COMM as Comment, WOAS
 from mutagen.id3._util import ID3NoHeaderError
->>>>>>> 12c09eab
 
 from spotdl.utils.search import get_search_results
 from spotdl.types import Song
