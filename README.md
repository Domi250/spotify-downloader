--- conflicted
+++ resolved
@@ -12,10 +12,7 @@
 **spotDL** finds songs from Spotify playlists on YouTube and downloads them - along with album art, lyrics and metadata.
 
 
-<<<<<<< HEAD
-=======
 [![MIT License](https://img.shields.io/github/license/spotdl/spotify-downloader?color=44CC11&style=flat-square)](https://github.com/spotDL/spotify-downloader/blob/master/LICENSE)
->>>>>>> 77b9f32c
 [![PyPI version](https://img.shields.io/pypi/pyversions/spotDL?color=%2344CC11&style=flat-square)](https://pypi.org/project/spotdl/)
 [![PyPi downloads](https://img.shields.io/pypi/dw/spotDL?label=downloads@pypi&color=344CC11&style=flat-square)](https://pypi.org/project/spotdl/)
 ![Contributors](https://img.shields.io/github/contributors/spotDL/spotify-downloader?style=flat-square)
@@ -98,7 +95,6 @@
 spotdl [operation] [options] QUERY
 ```
 
-<<<<<<< HEAD
 There are different **operations** spotDL can perform. The *default* is `download`, which simply downloads the songs from YouTube and embeds metadata.
 The **query** is usually list of Spotify URLs, but for other operations it might be a list of files.
 For a list of all **options** use ```spotdl -h```
@@ -116,17 +112,9 @@
 `spotdl {filename}.spotdl`
 - `meta`: Updates metadata for the provided song files.
 
-
-
-
-______________________________________________________________________
-
-### Further information can be found in our documentation!
-=======
 ## Music Sourcing and Audio Quality
 
 spotDL uses YouTube as a source for music downloads. This method is used to avoid any issues related to downloading music from Spotify.
->>>>>>> 77b9f32c
 
 > **Note**
 > Users are responsible for their actions and potential legal consequences. We do not support unauthorized downloading of copyrighted material and take no responsibility for user actions.
@@ -137,7 +125,6 @@
 
 Check the [Audio Formats](docs/USAGE.md#audio-formats-and-quality) page for more info.
 
-
 ## Contributing
 
 Interested in contributing? Check out our [CONTRIBUTING.md](docs/CONTRIBUTING.md) to find
